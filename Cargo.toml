--- conflicted
+++ resolved
@@ -27,12 +27,8 @@
 slotmap = "1.0"
 submillisecond = { version = "0.3.0", features = ["cookies", "websocket"] }
 thiserror = "1.0"
-<<<<<<< HEAD
-tungstenite = "0.17"
+tungstenite = "0.18"
 uuid = { version = "1.2", features = ["serde", "v4"] }
-=======
-tungstenite = "0.18"
->>>>>>> bad48833
 
 [dev-dependencies]
 chrono = { version = "0.4", features = ["serde"] }
