[package]
name = "submillisecond-live-view"
version = "0.3.2"
edition = "2021"
license = "MIT/Apache-2.0"
description = "A LiveView implementation for the submillisecond web framework."
repository = "https://github.com/lunatic-solutions/submillisecond-live-view"

[dependencies]
base64 = "0.13"
const-random = "0.1"
enumflags2 = "0.7"
hmac = { version = "0.12.1", features = ["std"] }
itertools = "0.10"
jwt = "0.16.0"
lunatic = { version = "0.12", features = ["json_serializer"] }
lunatic-log = "0.3"
<<<<<<< HEAD
maud-live-view = "0.24.2"
nipper = "0.1"
=======
maud-live-view = "0.24.3"
>>>>>>> 51031312
pretty_assertions = "1.3"
rand = "0.8"
serde = { version = "1.0", features = ["derive"] }
serde_json = "1.0"
serde_qs = "0.10"
sha2 = "0.10.6"
slotmap = "1.0"
submillisecond = { version = "0.3.0", features = ["cookies", "websocket"] }
thiserror = "1.0"
tungstenite = "0.18"

[dev-dependencies]
chrono = { version = "0.4", features = ["serde"] }
chrono-tz = { version = "0.8", features = ["serde"] }
uuid = { version = "1.2", features = ["serde", "v4"] }

[features]
default = ["liveview_js"]
liveview_js = []

[package.metadata.docs.rs]
targets = ["wasm32-wasi"]<|MERGE_RESOLUTION|>--- conflicted
+++ resolved
@@ -15,12 +15,8 @@
 jwt = "0.16.0"
 lunatic = { version = "0.12", features = ["json_serializer"] }
 lunatic-log = "0.3"
-<<<<<<< HEAD
-maud-live-view = "0.24.2"
+maud-live-view = "0.24.3"
 nipper = "0.1"
-=======
-maud-live-view = "0.24.3"
->>>>>>> 51031312
 pretty_assertions = "1.3"
 rand = "0.8"
 serde = { version = "1.0", features = ["derive"] }
